--- conflicted
+++ resolved
@@ -30,14 +30,11 @@
         'graphing',
         'guildirish',
         'images',
-<<<<<<< HEAD
         'info',
-        'ipc',
-=======
         'messagetracker',  # dependency of info
         'info',  # dependency of helpcommand
+        'ipc',
         'helpcommand',
->>>>>>> ce10c602
         'mathematics',
         'notes',
         'prefix',
@@ -55,11 +52,7 @@
 ]
 
 
-<<<<<<< HEAD
-class Bot(BotDatabaseMixin, commands.Bot):
-=======
 class TheGameBot(BotDatabaseMixin, commands.Bot):
->>>>>>> ce10c602
     """A custom version of Bot that allows case-insensitive references
     to cogs. See "?tag case insensitive cogs" on the discord.py server.
     """
@@ -67,7 +60,6 @@
         super().__init__(super().get_prefix, *args, **kwargs)
         self._BotBase__cogs = commands.core._CaseInsensitiveDict()
 
-<<<<<<< HEAD
         server = None
         if run_ipc:
             server = ipc.Server(
@@ -80,6 +72,26 @@
     async def on_ipc_error(self, endpoint, error):
         """Called upon an error being raised within an IPC route"""
         print('IPC endpoint', endpoint, 'raised an error:', error)
+
+    def get_cog(self, name):
+        cog = super().get_cog(name)
+        if cog is None and name == 'Settings':
+            raise errors.SettingsNotFound()
+        return cog
+
+    async def is_owner(self, user):
+        return (await super().is_owner(user)
+                or user.id in self.get_cog('Settings').get('owner_ids'))
+
+    async def restart(self):
+        """Create a file named RESTART and logout.
+
+        The batch file running the script loop should detect
+        and recognize to rerun the bot again.
+
+        """
+        open('RESTART', 'w').close()
+        return await self.logout()
 
 
 async def run_ipc_server(bot):
@@ -135,27 +147,6 @@
             stdout = await proc.stdout.readline()
             if stdout:
                 print(stdout.decode(), end='')
-=======
-    def get_cog(self, name):
-        cog = super().get_cog(name)
-        if cog is None and name == 'Settings':
-            raise errors.SettingsNotFound()
-        return cog
-
-    async def is_owner(self, user):
-        return (await super().is_owner(user)
-                or user.id in self.get_cog('Settings').get('owner_ids'))
->>>>>>> ce10c602
-
-    async def restart(self):
-        """Create a file named RESTART and logout.
-
-        The batch file running the script loop should detect
-        and recognize to rerun the bot again.
-
-        """
-        open('RESTART', 'w').close()
-        return await self.logout()
 
 
 async def main():
@@ -190,15 +181,7 @@
     for attr in disabled_intents:
         setattr(intents, attr, False)
 
-<<<<<<< HEAD
-    bot = Bot(
-        help_command=helpcommand.HelpCommand(),
-        intents=intents,
-        run_ipc=args.ipc
-    )
-=======
-    bot = TheGameBot(intents=intents)
->>>>>>> ce10c602
+    bot = TheGameBot(intents=intents, run_ipc=args.ipc)
 
     with utils.update_text('Setting up databases',
                            'Set up databases'):
