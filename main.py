--- conflicted
+++ resolved
@@ -60,7 +60,6 @@
         super().__init__(super().get_prefix, *args, **kwargs)
         self._BotBase__cogs = commands.core._CaseInsensitiveDict()
 
-<<<<<<< HEAD
         ipc = None
         if run_ipc:
             ipc = ipc.Server(self, secret_key=os.getenv('PyDiscordBotIPCKey'))
@@ -151,7 +150,7 @@
             stdout = await proc.stdout.readline()
             if stdout:
                 print(stdout.decode(), end='')
-=======
+
     async def restart(self):
         """Create a file named RESTART and logout.
 
@@ -161,7 +160,6 @@
         """
         open('RESTART', 'w').close()
         return await self.logout()
->>>>>>> 19f6ac34
 
 
 async def main():
